# basics
import os

from PyQt5 import QtCore
from PyQt5 import QtGui
# qt gui framework
from PyQt5.QtWidgets import *
# matplotlib for plotting
import matplotlib.pyplot as plt
from matplotlib.backends.backend_qt5agg import FigureCanvasQTAgg as FigureCanvas
from matplotlib.figure import Figure
import logging
import sys

import traceback

# core lib
plt.ion()
from betsi.lib import *
from betsi.plotting import *


class BETSI_gui(QMainWindow):
    """Defines the main window of the BETSI gui and adds all the toolbars.
    The main widget is the BETSI_widget"""

    def __init__(self):
        super().__init__()

        self.title = 'BETSI'
        self.setWindowTitle(self.title)

        # define the menu bar
        menubar = self.menuBar()
        fileMenu = menubar.addMenu('&File')
        toolsMenu = menubar.addMenu('&Tools')

        # option for importing a single file.
        importfile_menu = fileMenu.addAction('&Import File')
        importfile_menu.setShortcut("Ctrl+I")
        importfile_menu.triggered.connect(self.import_file)

        # option for changing the root output directory.
        outputdir_menu = fileMenu.addAction('&Set Output Directory')
        outputdir_menu.setShortcut("Ctrl+O")
        outputdir_menu.triggered.connect(self.set_output_dir)

        # option for running on a chosen directory.
        directoryrun_menu = fileMenu.addAction('&Analyse Directory')
        directoryrun_menu.setShortcut("Ctrl+D")
        directoryrun_menu.triggered.connect(self.analyse_dir)

        # option for clearing the memory and resetting to defaults
        clear_menu = toolsMenu.addAction('&Clear')
        clear_menu.setShortcut("Ctrl+C")
        clear_menu.triggered.connect(self.clear)

        # option for replotting
        replot_menu = toolsMenu.addAction('&Replot')
        replot_menu.triggered.connect(self.replot_betsi)

        self.betsimagic_menu_action = QAction(
            'BETSI Magic', self, checkable=True)
        self.betsimagic_menu_action.setStatusTip(
            "Resets the settings to default values and performs BETSI calculation")
        self.betsimagic_menu_action.setChecked(False)
        self.betsimagic_menu_action.triggered.connect(self.trigger_betsimagic)

        betsimagic_menu = toolsMenu.addAction(self.betsimagic_menu_action)

        # define the widget
        self.betsi_widget = BETSI_widget(self)
        self.setCentralWidget(self.betsi_widget)

        # enable drag and drop
        self.setAcceptDrops(True)

    def set_output_dir(self):
        self.betsi_widget.set_output_dir()

    def analyse_dir(self):
        dir_path = QFileDialog.getExistingDirectory(
            self, 'Select Directory', os.getcwd())
        print(f'Imported directory: {Path(dir_path).name}')
        self.betsi_widget.analyse_directory(dir_path)
        
        
    def import_file(self):
        ## file_path = QFileDialog.getOpenFileName(
        ##     self, 'Select File', os.getcwd(), '*.csv')[0]
        file_path = QFileDialog.getOpenFileName(
            self, 'Select File', os.getcwd(), "*.csv *.aif *.txt *.XLS")[0]
        self.betsi_widget.target_filepath = file_path
        self.betsi_widget.populate_table(csv_path=file_path)
        print(f'Imported file: {Path(file_path).name}')

    def dragEnterEvent(self, e):
        data = e.mimeData()
        urls = data.urls()
        drag_type = [u.scheme() for u in urls]
        paths = [u.toLocalFile() for u in urls]
        extensions = [os.path.splitext(p)[-1] for p in paths]
        # accept files only for now.
        
        ##if all(dt == 'file' for dt in drag_type) and all(ext == '.csv' for ext in extensions):
        if all(dt == 'file' for dt in drag_type) and all(ext in ['.csv', '.aif', '.txt', '.XLS'] for ext in extensions):
            e.accept()
        elif len(drag_type) == 1 and os.path.isdir(paths[0]):
            e.ignore()
        else:
            e.ignore()

    def dropEvent(self, e):
        data = e.mimeData()
        urls = data.urls()
        paths = [u.toLocalFile() for u in urls]

        # Single path to csv file
        
        ##if len(paths) == 1 and Path(paths[0]).suffix == '.csv':
        if len(paths) == 1 and Path(paths[0]).suffix in ['.csv', '.aif', '.txt', '.XLS']:
            self.betsi_widget.target_filepath = paths[0]
            self.betsi_widget.populate_table(csv_path=paths[0])
            print(f'Imported file: {Path(paths[0]).name}')
            
            self.betsi_widget.bet_object = None
            self.betsi_widget.bet_filter_result = None
            
            self.betsi_widget.run_calculation()

    def clear(self):
        self.betsi_widget.clear()

    def replot_betsi(self):
        self.betsi_widget.run_calculation()

    def trigger_betsimagic(self, state):
        if state:
            self.betsi_widget.set_defaults()
        self.betsi_widget.set_editable(not state)

    def closeEvent(self, evt):
        print('Closing')
        try:
            plt.close(self.bet_widget.current_fig)
            plt.close(self.bet_widget.current_fig_2)
        except:
            pass


class BETSI_widget(QWidget):
    """Widget containing all the options for running the BETSI analysis and display of the data.

    Args:
        parent: QMainWindow the widget belongs to

    """

    def __init__(self, parent=None):
        super().__init__(parent)

        # basic properties
        self.output_dir = os.getcwd()
        self.current_fig = None
        self.current_fig_2 = None

        self.target_filepath = None
        self.bet_object = None
        self.bet_filter_result = None

        # Create label boxes to display info
        self.current_output_label = QLabel()
        self.current_targetpath_label = QLabel()

        self.current_output_label.setText(
            f"Output Directory: {self.output_dir}")
        self.current_targetpath_label.setText(
            f"Loaded File: {self.target_filepath}")
        self.current_output_label.setFont(QtGui.QFont("Times", 10))
        self.current_targetpath_label.setFont(QtGui.QFont("Times", 10))
        
        self.current_output_label.setWordWrap(True)
        self.current_output_label.setAlignment(QtCore.Qt.AlignLeft)
        #self.current_output_label.setStyleSheet("background-color: lightgreen")
        self.current_targetpath_label.setWordWrap(True)
        self.current_targetpath_label.setAlignment(QtCore.Qt.AlignLeft)
        #self.current_targetpath_label.setStyleSheet("background-color: lightblue")

        # add a group box containing controls
        self.criteria_box = QGroupBox("BET area selection criteria")
        self.criteria_box.setMaximumWidth(700)
        self.criteria_box.setMaximumHeight(1000)
        self.criteria_box.setMinimumWidth(500)
        #self.criteria_box.setMinimumHeight(650)
        self.min_points_label = QLabel(self.criteria_box)
        self.min_points_label.setText('Minimum number of points in the linear region: [3,10]')
        self.min_points_edit = QLineEdit()
        self.min_points_edit.setMaximumWidth(75)
        self.min_points_slider = QSlider(QtCore.Qt.Horizontal)
        self.minr2_label = QLabel('Minimum R<sup>2</sup>: [0.8,0.999]')
        self.minr2_edit = QLineEdit()
        self.minr2_edit.setMaximumWidth(75)
        self.minr2_slider = QSlider(QtCore.Qt.Horizontal)
        self.rouq1_tick = QCheckBox("Rouquerol criterion 1: Monotonic")
        self.rouq2_tick = QCheckBox("Rouquerol criterion 2: Positive C")
        self.rouq3_tick = QCheckBox("Rouquerol criterion 3: Pressure in linear range")
        self.rouq4_tick = QCheckBox("Rouquerol criterion 4: Error in %, [5,75]")
        self.rouq5_tick = QCheckBox("BETSI criterion: End at the knee")
        self.rouq4_edit = QLineEdit()
        self.rouq4_edit.setMaximumWidth(75)
        self.rouq4_slider = QSlider(QtCore.Qt.Horizontal)
        
        self.adsorbate_label = QLabel('Adsorbate:')
        self.adsorbate_combo_box = QComboBox()
        self.adsorbate_combo_box.addItems(["N2", "Ar", "Kr", "Xe", "Custom"])
        self.adsorbate_cross_section_label = QLabel('Cross sectional area (nm<sup>2</sup>):')
        self.adsorbate_cross_section_edit = QLineEdit()
        self.adsorbate_cross_section_edit.setMaximumWidth(75)
        self.adsorbate_molar_volume_label = QLabel('Molar volume (mol/m<sup>3</sup>):')
        self.adsorbate_molar_volume_edit = QLineEdit()
        self.adsorbate_molar_volume_edit.setMaximumWidth(75)
        self.note_label = QLabel(
            """Hints:
   - For convenience, it is best to first set your desired criteria before importing the input file.
   - Drag and drop the input file into the BETSI window.
   - Valid input file formats: 
     # Adsorption Information File: *.aif
     # Two-column data files: *.csv, *.txt
     # Micromeritics: *.XLS
   - Valid value range for parameters are given in brackets "[ ]"
   - Make sure to read the warnings that may pop up after BET calculation.  
   - After the first run, by modifiying any of the parameters above, the calculations will rerun automatically.
   - Regarding the minimum number of points, Rouquerol suggested 10 points, but you can lower the number if the data has insufficient number of points.
   - Units: "Relative pressure" is dimensionless and "Quantity adsorbed" is in (cm\u00B3 STP/g).
   - When the calculation is done, by clicking on any points on the "Filtered BET Areas" plot, all the plots will change to the corresponding selected points range.
   - If the calculation takes longer than expected, bear with it. In case you see "Not responding", it means it is still running, otherwise the software would crash.
   """)
        self.note_label.setStyleSheet("background-color: lightblue")
        self.note_label.setMargin(10)
        #self.note_label.setIndent(10)
        self.note_label.setWordWrap(True)
        self.note_label.setAlignment(QtCore.Qt.AlignLeft)
        
        
        self.export_button = QPushButton('Export Results')
        self.export_button.pressed.connect(self.export)

        # any change in states updates the display.
        self.rouq1_tick.stateChanged.connect(self.maybe_run_calculation)
        self.rouq2_tick.stateChanged.connect(self.maybe_run_calculation)
        self.rouq3_tick.stateChanged.connect(self.maybe_run_calculation)
        self.rouq4_tick.stateChanged.connect(self.maybe_run_calculation)
        self.rouq5_tick.stateChanged.connect(self.maybe_run_calculation)

        # define widget parameters
        self.rouq4_slider.setRange(5, 75)
        self.minr2_slider.setRange(800, 999)
        self.min_points_slider.setRange(3, 10)

        # set the defaults
        self.set_defaults()
        
        # connect the actions
        self.minr2_edit.editingFinished.connect(self.minr2_edit_changed)
        ##self.minr2_edit.returnPressed.connect(self.minr2_edit_changed)
        self.rouq4_edit.editingFinished.connect(self.rouq4_edit_changed)
        ##self.rouq4_edit.returnPressed.connect(self.rouq4_edit_changed)
        self.min_points_edit.editingFinished.connect(
            self.min_points_edit_changed)
        ##self.min_points_edit.returnPressed.connect(
        ##    self.min_points_edit_changed)
        ##self.rouq4_slider.valueChanged.connect(self.rouq4_slider_changed)
        ##self.minr2_slider.valueChanged.connect(self.minr2_slider_changed)
        ##self.min_points_slider.valueChanged.connect(
        ##    self.min_points_slider_changed)

        
        self.adsorbate_combo_box.activated.connect(self.adsorbate_combo_box_changed)
        ##self.adsorbate_cross_section_edit.returnPressed.connect(self.adsorbate_related_edit_changed)
        self.adsorbate_cross_section_edit.editingFinished.connect(self.adsorbate_related_edit_changed)
        
        self.adsorbate_molar_volume_edit.editingFinished.connect(self.adsorbate_related_edit_changed)
        ##self.adsorbate_molar_volume_edit.returnPressed.connect(self.adsorbate_related_edit_changed)


        ##self.minr2_edit.editingFinished.connect(self.line_edit_changed)
        ##self.rouq4_edit.editingFinished.connect(self.line_edit_changed)
        ##self.min_points_edit.editingFinished.connect(
        ##    self.line_edit_changed)
        ##self.adsorbate_cross_section_edit.editingFinished.connect(self.line_edit_changed)
        ##self.adsorbate_molar_volume_edit.editingFinished.connect(self.line_edit_changed)


        # add the table for results
        self.results_table = QTableWidget(self)
        self.results_table.setFixedWidth(520)
        self.clean_table()

        # create layout
        criteria_layout = QGridLayout()
        criteria_layout.addWidget(
            self.min_points_label, criteria_layout.rowCount(), 1, 1, 1)
        criteria_layout.addWidget(
            self.min_points_edit, criteria_layout.rowCount() - 1, 2)
        ##criteria_layout.addWidget(
        ##    self.min_points_slider, criteria_layout.rowCount(), 1, 1, 2)
        criteria_layout.addWidget(
            self.minr2_label, criteria_layout.rowCount(), 1)
        criteria_layout.addWidget(
            self.minr2_edit, criteria_layout.rowCount() - 1, 2)
        ##criteria_layout.addWidget(
        ##    self.minr2_slider, criteria_layout.rowCount(), 1, 1, 2)
        criteria_layout.addWidget(
            self.rouq1_tick, criteria_layout.rowCount(), 1)
        criteria_layout.addWidget(
            self.rouq2_tick, criteria_layout.rowCount(), 1)
        criteria_layout.addWidget(
            self.rouq3_tick, criteria_layout.rowCount(), 1)
        criteria_layout.addWidget(
            self.rouq4_tick, criteria_layout.rowCount(), 1)
        criteria_layout.addWidget(
            self.rouq4_edit, criteria_layout.rowCount() - 1, 2)
        ##criteria_layout.addWidget(
        ##    self.rouq4_slider, criteria_layout.rowCount(), 1, 1, 2)
        criteria_layout.addWidget(
            self.rouq5_tick, criteria_layout.rowCount(), 1)
        
        criteria_layout.addWidget(
            self.adsorbate_label, criteria_layout.rowCount(), 1)
        criteria_layout.addWidget(
            self.adsorbate_combo_box, criteria_layout.rowCount() - 1, 2)
        criteria_layout.addWidget(
            self.adsorbate_cross_section_label, criteria_layout.rowCount(), 1)
        criteria_layout.addWidget(
            self.adsorbate_cross_section_edit, criteria_layout.rowCount() - 1, 2)
        criteria_layout.addWidget(
            self.adsorbate_molar_volume_label, criteria_layout.rowCount(), 1)
        criteria_layout.addWidget(
            self.adsorbate_molar_volume_edit, criteria_layout.rowCount() - 1, 2)
        
        criteria_layout.addWidget(
            self.note_label, criteria_layout.rowCount(), 1, 1, 2)
        
        criteria_layout.addWidget(
            self.export_button, criteria_layout.rowCount(), 1, 1, 2)

        # criteria_layout.addWidget(
        #     self.current_output_label, criteria_layout.rowCount(), 1, 1, 1)
        # criteria_layout.addWidget(
        #     self.current_targetpath_label, criteria_layout.rowCount(), 1, 1, 1)
        criteria_layout.addWidget(
            self.current_output_label, criteria_layout.rowCount(), 1, 1, 2)
        criteria_layout.addWidget(
            self.current_targetpath_label, criteria_layout.rowCount(), 1, 1, 2)
        
        

        criteria_layout.addItem(QSpacerItem(
            20, 40, QSizePolicy.Minimum, QSizePolicy.Expanding), criteria_layout.rowCount() + 1, 1)
        self.criteria_box.setLayout(criteria_layout)

        main_layout = QGridLayout()
        main_layout.addWidget(self.criteria_box, 1, 1)
        main_layout.addWidget(self.results_table, 1, 2)

        self.setLayout(main_layout)

    def set_output_dir(self):
        """Defines the output directory of the BETSI analysis"""
        dir_path = QFileDialog.getExistingDirectory(
            self, 'Select Output Directory', os.getcwd())
        print(f"Output directory set to {dir_path}")
        self.output_dir = dir_path
        self.current_output_label.setText(
            f"Output Directory: {self.output_dir}")

    def maybe_run_calculation(self):
        self.check_rouq_compatibility()
        
        self.check_adsorbate_compatibility()
        ##if self.target_filepath is not None:
        if self.target_filepath is not None:
            if self.adsorbate_combo_box.currentText() != "Custom":
                self.run_calculation()
            elif float(self.adsorbate_cross_section_edit.text()) > 0 and float(self.adsorbate_molar_volume_edit.text()) > 0:
                self.run_calculation()

    def plot_bet(self):
        # if plt.get_fignums() != [1, 2]:
        #     plt.close('all')
        plt.close('all')
        if self.current_fig is not None:
            self.current_fig.clear()
            self.current_fig_2.clear()
        try:
            # check if the figure has been closed, if it doesn't reset it to none and replot
            if self.current_fig is not None and not plt.fignum_exists(self.current_fig.number):
                self.current_fig = None
                self.current_fig_2 = None
            fig = create_matrix_plot(self.bet_filter_result, self.rouq3_tick.isChecked(), self.rouq4_tick.isChecked(),  name=Path(
                self.target_filepath).stem,  fig=self.current_fig)
            fig_2 = regression_diagnostics_plots(self.bet_filter_result, name=Path(
                self.target_filepath).stem, fig_2=self.current_fig_2)
            # connect the picker event to the figure
            if self.current_fig is None:
                fig.canvas.mpl_connect('pick_event', self.point_picker)
            self.current_fig = fig
            self.current_fig.tight_layout(pad=0.3, rect=[0, 0, 1, 0.95])
            self.current_fig_2 = fig_2
            plt.figure(num=1)
            plt.draw()
            plt.figure(num=2).canvas.manager.window.move(500,0)
            plt.draw()
        except TypeError:
            pass
        
    def run_calculation(self):
        """ Applies the currently specified filters to the currently specified target csv file. """

        ## assert self.target_filepath, "You must provide a csv file before calling run."
        if not self.target_filepath:
            warnings = "You must provide an input file (e.g. *.csv, *.txt, *.aif, *.XLS) before calling run. Press \"Clear\" and try again. Please refer to the \"Hints\" box for a quick guide."
            information = ""
            self.show_dialog(warnings, information)
            return

        use_rouq1 = self.rouq1_tick.isChecked()
        use_rouq2 = self.rouq2_tick.isChecked()
        use_rouq3 = self.rouq3_tick.isChecked()
        use_rouq4 = self.rouq4_tick.isChecked()
        use_rouq5 = self.rouq5_tick.isChecked()
        min_num_pts = int(self.min_points_edit.text())
        min_r2 = float(self.minr2_edit.text())
        max_perc_error = float(self.rouq4_edit.text())
        adsorbate = self.adsorbate_combo_box.currentText()
        cross_sectional_area = float(self.adsorbate_cross_section_edit.text())
        molar_volume = float(self.adsorbate_molar_volume_edit.text())

        
        # Retrieve the BETSI results object if non-existent
        if self.bet_object is None:
            pressure, q_adsorbed, comments_to_data = get_data(input_file=self.target_filepath)
            if len(pressure) == 0 or len(q_adsorbed) == 0:
                warnings = "You must provide a valid input file. BETSI cannot read it. Press \"Clear\" and try again with a valid one."
                information = ""
                self.show_dialog(warnings, information)
                return
            self.bet_object = BETResult(pressure, q_adsorbed)
            self.bet_object.comments_to_data = comments_to_data
            self.bet_object.original_pressure_data = pressure
            self.bet_object.original_q_adsorbed_data = q_adsorbed
            

        # Apply the currently selected filters.
        self.bet_filter_result = BETFilterAppliedResults(self.bet_object,
                                                         min_num_pts=min_num_pts,
                                                         min_r2=min_r2,
                                                         use_rouq1=use_rouq1,
                                                         use_rouq2=use_rouq2,
                                                         use_rouq3=use_rouq3,
                                                         use_rouq4=use_rouq4,
                                                         use_rouq5=use_rouq5,
                                                         max_perc_error=max_perc_error,
                                                         adsorbate=adsorbate, 
                                                         cross_sectional_area=cross_sectional_area,
                                                         molar_volume=molar_volume)
        
        ## Adds interpolated points to adsorption data if no valid area was found by the original data
        if not self.bet_filter_result.has_valid_areas:
            iter_num = 0
            self.bet_object.comments_to_data['interpolated_points_added'] = True
            while (not self.bet_filter_result.has_valid_areas) and (iter_num < 20):
                print('Adding extra interpolated points to the data')
                
                ##pressure = self.bet_object.pressure
                ##q_adsorbed = self.bet_object.q_adsorbed
                comments_to_data = self.bet_object.comments_to_data
                interpolated_points_added = self.bet_object.comments_to_data['interpolated_points_added']
                original_pressure_data = self.bet_object.original_pressure_data
                original_q_adsorbed_data = self.bet_object.original_q_adsorbed_data
                
                self.bet_object = None
                self.bet_filter_result = None
                pressure_added_points, q_adsorbed_added_points = isotherm_pchip_reconstruction(original_pressure_data, original_q_adsorbed_data, (iter_num+1)*round(len(original_pressure_data)/1.5))
                self.bet_object = BETResult(pressure_added_points, q_adsorbed_added_points)
                self.bet_object.comments_to_data = comments_to_data
                self.bet_object.comments_to_data['interpolated_points_added'] = interpolated_points_added
                self.bet_object.original_pressure_data = original_pressure_data
                self.bet_object.original_q_adsorbed_data = original_q_adsorbed_data
                
                # Apply the currently selected filters.
                self.bet_filter_result = BETFilterAppliedResults(self.bet_object,
                                                                 min_num_pts=min_num_pts,
                                                                 min_r2=min_r2,
                                                                 use_rouq1=use_rouq1,
                                                                 use_rouq2=use_rouq2,
                                                                 use_rouq3=use_rouq3,
                                                                 use_rouq4=use_rouq4,
                                                                 use_rouq5=use_rouq5,
                                                                 max_perc_error=max_perc_error,
                                                                 adsorbate=adsorbate, 
                                                                 cross_sectional_area=cross_sectional_area,
                                                                 molar_volume=molar_volume)
                iter_num += 1
        
        ## Warnings for pop-up message box
        warnings = ""
        information = ""
        if self.bet_object.comments_to_data['has_negative_pressure_points']:
            warnings += "- Imported adsorption data has negative pressure point(s)!\n"
            information += "- Negative pressure point(s) have been removed from the data.\n"
        if not self.bet_object.comments_to_data['monotonically_increasing_pressure']:
            warnings += "- The pressure points are not monotonically increasing!\n"
            information += "- Non-monotonically increasing pressure point(s) have been removed from the data.\n"
        if not self.bet_object.comments_to_data['rel_pressure_between_0_and_1']:
            warnings += "- The relative pressure values must lie between 0 and 1!\n"
            information += "- Relative pressure point(s) above 1.0 have been removed from the data.\n"
        if self.bet_object.comments_to_data['interpolated_points_added']:
            warnings += "- No valid areas found with the chosen minimum number of points! So, interpolated points are added to the data!\n"
        
        if self.bet_filter_result.has_valid_areas:
            self.plot_bet()
            if warnings != "":
                warnings = "Consider the following warning(s):\n" + warnings
                if information != "":
                    information = "Note(s):\n" + information
                self.show_dialog(warnings, information)
        else:
            if warnings == "":
                warnings = "No valid areas found! Try again with a new set of data and/or change your criteria"
                self.show_dialog(warnings, information)
            else:
                warnings_1 = "No valid areas found! Try again with a new set of data and/or change your criteria.\n"
                warnings_2 = "Consider the following warning(s):\n"
                warnings = warnings_1 + warnings_2 + warnings
                information = "Note(s):\n" + information
                self.show_dialog(warnings, information)
    
            
    def show_dialog(self, warnings, information):
        dialog = QMessageBox()
        dialog.setText(warnings)
        dialog.setWindowTitle('Warnings')
        if warnings.find("No valid areas found!") != -1:
            dialog.setIcon(QMessageBox().Critical)
            dialog.setStandardButtons(QMessageBox.Ok)
            dialog.addButton("Clear", QMessageBox.AcceptRole)
            if information != "":
                information += "\n\nPress \"Clear\" if you want to clear input data, reset to default values and start over with a new set of data.\n"
            else:
                information = "Press \"Clear\" if you want to clear input data, reset to default values and start over with a new set of data.\n"
        elif warnings.find("You must provide a") != -1:
            dialog.setIcon(QMessageBox().Critical)
            dialog.addButton("Clear", QMessageBox.AcceptRole)
        else:
            dialog.setIcon(QMessageBox().Warning)
        dialog.setInformativeText(information)
        
        dialog.buttonClicked.connect(self.dialog_clicked)
        dialog.exec_()

    def dialog_clicked(self, dialog_button):
        if dialog_button.text() == "Clear":
            self.clear()

    def point_picker(self, event):
        line = event.artist
        picked_coords = line.get_offsets()[event.ind][0]
        # redefine min_i and min_j
        self.bet_filter_result.find_nearest_idx(picked_coords)
        # replot based on the new min_i and min_j
        self.plot_bet()

    def export(self):
        """ Print out the plot, filter config and results to the output directory. """
        if self.bet_filter_result is not None:

            # Create a local sub-directory for export.
            target_path = Path(self.target_filepath)
            output_subdir = Path(self.output_dir) / target_path.name
            output_subdir.mkdir(exist_ok=True)

            self.bet_filter_result.export(output_subdir)

            self.current_fig.savefig(str(output_subdir / f'{target_path.stem}_plot.pdf'), bbox_inches='tight')
            plt.show()
            self.current_fig_2.savefig(str(output_subdir / f'{target_path.stem}_RD_plots.pdf'))
            plt.show()

    def analyse_directory(self, dir_path):
        """ Run BETSI on all csv files within dir_path. Use current filter config."""
        use_rouq1 = self.rouq1_tick.isChecked()
        use_rouq2 = self.rouq2_tick.isChecked()
        use_rouq3 = self.rouq3_tick.isChecked()
        use_rouq4 = self.rouq4_tick.isChecked()
        use_rouq5 = self.rouq5_tick.isChecked()
        min_num_points = int(self.min_points_edit.text())
        min_r2 = float(self.minr2_edit.text())
        max_perc_error = float(self.rouq4_edit.text())
        
        adsorbate = self.adsorbate_combo_box.currentText()
        cross_sectional_area = float(self.adsorbate_cross_section_edit.text())
        molar_volume = float(self.adsorbate_molar_volume_edit.text())
        
        
        ##csv_paths = Path(dir_path).glob('*.csv')
<<<<<<< HEAD
        csv_paths = Path(dir_path).glob('*.csv')
        aif_paths = Path(dir_path).glob('*.aif')
        txt_paths = Path(dir_path).glob('*.txt')
        XLS_paths = Path(dir_path).glob('*.XLS')
        input_file_paths = (*csv_paths, *aif_paths, *txt_paths, *XLS_paths)
=======
        #csv_paths = Path(dir_path).glob('*.csv')
        #aif_paths = Path(dir_path).glob('*.aif')
        #txt_paths = Path(dir_path).glob('*.txt')
        #input_file_paths = (*csv_paths, *aif_paths, txt_paths)
        input_file_paths = (*Path(dir_path).glob('*.csv'),
                            *Path(dir_path).glob('*.aif'),
                            *Path(dir_path).glob('*.txt'))
>>>>>>> 313410c0

        ##for file_path in csv_paths:
        for file_path in input_file_paths:
            # Update the table with current file
            self.populate_table(csv_path=str(file_path))
            # Run the analysis
            analyse_file(input_file=str(file_path),
                         output_dir=self.output_dir,
                         min_num_pts=min_num_points,
                         min_r2=min_r2,
                         use_rouq1=use_rouq1,
                         use_rouq2=use_rouq2,
                         use_rouq3=use_rouq3,
                         use_rouq4=use_rouq4,
                         use_rouq5=use_rouq5,
                         max_perc_error=max_perc_error,
                         adsorbate=adsorbate,
                         cross_sectional_area=cross_sectional_area,
                         molar_volume=molar_volume)
        print(f"BET analysis on {len(input_file_paths)} input files terminated.")

    def set_defaults(self):
        """Sets the widget to default state
        """
        # set default values for the tick marks
        self.rouq1_tick.setCheckState(True)
        self.rouq2_tick.setCheckState(True)
        self.rouq3_tick.setCheckState(True)
        self.rouq4_tick.setCheckState(True)
        self.rouq5_tick.setCheckState(True)

        # the ticks can only be on or off - Not sure why I need to do this every time, but doesn't matter
        self.rouq1_tick.setTristate(False)
        self.rouq2_tick.setTristate(False)
        self.rouq3_tick.setTristate(False)
        self.rouq4_tick.setTristate(False)
        self.rouq5_tick.setTristate(False)
        # set defaults for text fields
        self.minr2_edit.setText('0.995')
        self.rouq4_edit.setText('20')
        self.min_points_edit.setText('10')
        
        
        ## set defaults for adsorbate related parameters
        self.adsorbate_combo_box.setCurrentIndex(0)
        #self.adsorbate_cross_section_edit.setText('0.0')
        #self.adsorbate_molar_volume_edit.setText('0.0')
        self.adsorbate_cross_section_edit.setText(str(cross_sectional_area[self.adsorbate_combo_box.currentText()] * 1.0E18))
        self.adsorbate_molar_volume_edit.setText(str(mol_vol[self.adsorbate_combo_box.currentText()]))
        
        
        self.line_edit_values_before = {"minr2_edit": self.minr2_edit.text(), \
            "rouq4_edit": self.rouq4_edit.text(), \
            "min_points_edit": self.min_points_edit.text(), \
            "adsorbate_cross_section_edit": self.adsorbate_cross_section_edit.text(), \
            "adsorbate_molar_volume_edit": self.adsorbate_molar_volume_edit.text()}
        
        
        # trigger the corresponding sliders
        self.rouq4_edit_changed()
        self.minr2_edit_changed()
        self.min_points_edit_changed()
        # check the compatibility
        self.check_rouq_compatibility()
        
        ## check the compatibility for adsorbate
        self.check_adsorbate_compatibility()
        
        # if there is a figure, replot
        self.plot_bet()

    def clear(self):
        """Closes all plots and removes all data from memory"""
        # remove the bet filter result from memory
        self.bet_filter_result = None
        self.bet_object = None
        # clear the table
        self.clean_table()
        # close the plot
        if self.current_fig is not None:
            plt.close(fig=self.current_fig)
            plt.close(fig=self.current_fig_2)
        
        
        ##reset the parameters to defaults
        self.target_filepath = None
        self.current_targetpath_label.setText(
            f"Loaded File: {self.target_filepath}")
        self.set_defaults()

    def set_editable(self, state):
        if state:
            self.rouq1_tick.setEnabled(True)
            self.rouq2_tick.setEnabled(True)
            self.rouq3_tick.setEnabled(True)
            self.rouq4_tick.setEnabled(True)
            self.rouq5_tick.setEnabled(True)
            self.minr2_edit.setEnabled(True)
            self.rouq4_edit.setEnabled(True)
            self.min_points_edit.setEnabled(True)
            self.rouq4_slider.setEnabled(True)
            self.minr2_slider.setEnabled(True)
            self.min_points_slider.setEnabled(True)
            self.adsorbate_combo_box.setEnabled(True)
            self.adsorbate_cross_section_edit.setEnabled(True)
            self.adsorbate_molar_volume_edit.setEnabled(True)
        else:
            self.rouq1_tick.setEnabled(False)
            self.rouq2_tick.setEnabled(False)
            self.rouq3_tick.setEnabled(False)
            self.rouq4_tick.setEnabled(False)
            self.rouq5_tick.setEnabled(False)
            self.minr2_edit.setEnabled(False)
            self.rouq4_edit.setEnabled(False)
            self.min_points_edit.setEnabled(False)
            self.rouq4_slider.setEnabled(False)
            self.minr2_slider.setEnabled(False)
            self.min_points_slider.setEnabled(False)
            self.adsorbate_combo_box.setEnabled(False)
            self.adsorbate_cross_section_edit.setEnabled(False)
            self.adsorbate_molar_volume_edit.setEnabled(False)

    def check_rouq_compatibility(self):
        use_rouq1 = self.rouq1_tick.isChecked()
        use_rouq2 = self.rouq2_tick.isChecked()
        use_rouq3 = self.rouq3_tick.isChecked()
        use_rouq4 = self.rouq4_tick.isChecked()
        use_rouq5 = self.rouq5_tick.isChecked()
        if not (use_rouq3 or use_rouq4):
            self.rouq2_tick.setEnabled(True)
        else:
            self.rouq2_tick.setChecked(True)
            self.rouq2_tick.setEnabled(False)

    def check_adsorbate_compatibility(self):
        if self.adsorbate_combo_box.currentText() != "Custom":
            self.adsorbate_cross_section_edit.setEnabled(False)
            self.adsorbate_molar_volume_edit.setEnabled(False)            
            self.adsorbate_cross_section_edit.setText("{0:0.3f}".format(cross_sectional_area[self.adsorbate_combo_box.currentText()] * 1.0E18))
            self.adsorbate_molar_volume_edit.setText("{0:0.3f}".format(mol_vol[self.adsorbate_combo_box.currentText()]))
            #self.adsorbate_cross_section_edit.setText("0.0")
            #self.adsorbate_molar_volume_edit.setText("0.0")
        else:
            self.adsorbate_cross_section_edit.setEnabled(True)
            self.adsorbate_molar_volume_edit.setEnabled(True)
            
    def populate_table(self, csv_path):
        self.results_table.setColumnCount(2)
        self.results_table.setRowCount(1)
        self.results_table.setHorizontalHeaderLabels(
            ['Relative pressure (p/p\u2080)', 'Quantity adsorbed (cm\u00B3/g)'])
        self.results_table.setColumnWidth(0, 250)
        self.results_table.setColumnWidth(1, 250)

        # Change the box title
        self.current_targetpath_label.setText(
            f"Loaded File: {self.target_filepath}")

        if csv_path is not None and Path(csv_path).exists():
            pressure, q_adsorbed, comments_to_data = get_data(input_file=csv_path)
            self.results_table.setRowCount(len(pressure))
            for i in range(len(pressure)):
                self.results_table.setItem(
                    i, 0, QTableWidgetItem(str(pressure[i])))
                self.results_table.setItem(
                    i, 1, QTableWidgetItem(str(q_adsorbed[i])))

    def clean_table(self):
        """Cleans the table"""
        self.results_table.setColumnCount(2)
        self.results_table.setRowCount(0)
        self.results_table.setHorizontalHeaderLabels(
            ['Relative pressure (p/p\u2080)', 'Quantity adsorbed (cm\u00B3 STP/g)'])
        self.results_table.setColumnWidth(0, 250)
        self.results_table.setColumnWidth(1, 250)


    def minr2_edit_changed(self):
        value = self.minr2_edit.text()
        mn = self.minr2_slider.minimum()
        mx = self.minr2_slider.maximum()
        try:
            value = int(round(float(value) * 1000))
            if value < mn:
                value = mn
                self.minr2_edit.setText(str(value / 1000))
            elif value > mx:
                value = mx
                self.minr2_edit.setText(str(value / 1000))
            self.minr2_slider.setValue(value)
        except (ValueError, TypeError):
            self.minr2_edit.setText('0.995')
        if self.line_edit_values_before["minr2_edit"] != self.minr2_edit.text():
            self.line_edit_values_before["minr2_edit"] = self.minr2_edit.text()
            self.maybe_run_calculation()

    def rouq4_edit_changed(self):
        value = self.rouq4_edit.text()
        mn = self.rouq4_slider.minimum()
        mx = self.rouq4_slider.maximum()
        try:
            value = int(float(value))
            if value < mn:
                value = mn
                self.rouq4_edit.setText(str(value))
            if value > mx:
                value = mx
                self.rouq4_edit.setText(str(value))
            self.rouq4_slider.setValue(value)
        except (ValueError, TypeError):
            self.rouq4_edit.setText('20')
        if self.line_edit_values_before["rouq4_edit"] != self.rouq4_edit.text():
            self.line_edit_values_before["rouq4_edit"] = self.rouq4_edit.text()
            self.maybe_run_calculation()

    def min_points_edit_changed(self):
        value = self.min_points_edit.text()
        mn = self.min_points_slider.minimum()
        mx = self.min_points_slider.maximum()
        try:
            value = int(round(float(value)))
            if value < mn:
                value = mn
                self.min_points_edit.setText(str(value))
            if value > mx:
                value = mx
                self.min_points_edit.setText(str(value))
            self.min_points_slider.setValue(value)
        except (ValueError, TypeError):
            self.min_points_edit.setText('10')
        if self.line_edit_values_before["min_points_edit"] != self.min_points_edit.text():
            self.line_edit_values_before["min_points_edit"] = self.min_points_edit.text()
            self.maybe_run_calculation()

    def rouq4_slider_changed(self):
        value = self.rouq4_slider.value()
        self.rouq4_edit.setText(str(value))
        self.maybe_run_calculation()

    def minr2_slider_changed(self):
        value = self.minr2_slider.value()
        self.minr2_edit.setText(str(value / 1000))
        self.maybe_run_calculation()

    def min_points_slider_changed(self):
        value = self.min_points_slider.value()
        self.min_points_edit.setText(str(value))
        self.maybe_run_calculation()
        
    def adsorbate_related_edit_changed(self):
        if not self.is_float(self.adsorbate_cross_section_edit.text()):
            self.adsorbate_cross_section_edit.setText("0.0")
        if not self.is_float(self.adsorbate_molar_volume_edit.text()):
            self.adsorbate_molar_volume_edit.setText("0.0")
        if self.line_edit_values_before["adsorbate_cross_section_edit"] != self.adsorbate_cross_section_edit.text() or \
        self.line_edit_values_before["adsorbate_molar_volume_edit"] != self.adsorbate_molar_volume_edit.text():
            self.line_edit_values_before["adsorbate_cross_section_edit"] = self.adsorbate_cross_section_edit.text()
            self.line_edit_values_before["adsorbate_molar_volume_edit"] = self.adsorbate_molar_volume_edit.text()
            self.maybe_run_calculation()
    
    def adsorbate_combo_box_changed(self):
        if self.adsorbate_combo_box.currentText() == "Custom":
            self.adsorbate_cross_section_edit.setText("0.0")
            self.adsorbate_molar_volume_edit.setText("0.0")
        self.maybe_run_calculation()
                
    def line_edit_changed(self):
        # modify_check = []
        # modify_check.append(self.minr2_edit.isModified())
        # modify_check.append(self.rouq4_edit.isModified())
        # modify_check.append(self.min_points_edit.isModified())
        # modify_check.append(self.adsorbate_cross_section_edit.isModified())
        # modify_check.append(self.adsorbate_molar_volume_edit.isModified())
        current_line_edit_values = self.get_line_edit_current_values()
        if self.line_edit_values_before != current_line_edit_values:
            self.maybe_run_calculation()
        self.line_edit_values_before = current_line_edit_values
    
    def get_line_edit_current_values(self):
        current_line_edit_values = []
        current_line_edit_values.append(self.minr2_edit.text())
        current_line_edit_values.append(self.rouq4_edit.text())
        current_line_edit_values.append(self.min_points_edit.text())
        current_line_edit_values.append(self.adsorbate_cross_section_edit.text())
        current_line_edit_values.append(self.adsorbate_molar_volume_edit.text())
        return current_line_edit_values
    
    def is_float(self, string):
        try:
            float(string)
            return True
        except ValueError:
            return False

    def __del__(self):
        try:
            plt.close(self.current_fig_2)
            plt.close(self.current_fig)
        except:
            pass

class OutputCanvas(FigureCanvas):
    def __init__(self, parent, dpi=100):
        self.fig = Figure(dpi=dpi)
        self.fig.subplots_adjust(left=0.05, right=0.95)
        FigureCanvas.__init__(self, self.fig)
        self.setParent(parent)
        FigureCanvas.setSizePolicy(self,
                                   QSizePolicy.Expanding,
                                   QSizePolicy.Expanding)
        FigureCanvas.updateGeometry(self)

class OutputCanvas_2(FigureCanvas):
    def __init__(self,parent,dpi=100):
        self.fig_2 = Figure(dpi=dpi)
        self.fig_2.subplots_adjust(left=.05, right=.95)
        FigureCanvas.__init__(self,self.fig_2)
        self.setParent(parent)
        FigureCanvas.setSizePolicy(self,
                                   QSizePolicy.Expanding,
                                   QSizePolicy.Expanding)
        FigureCanvas.updateGeometry(self)

class OutLog(logging.Handler):
    def __init__(self, out_widget):
        """(edit, out=None, color=None) -> can write stdout, stderr to a
        QTextEdit.
        """
        logging.Handler.__init__(self)
        self.out_widget = out_widget

    def emit(self, message):
        self.write(message.getMessage() + '\n')

    def write(self, m):
        self.out_widget.moveCursor(QtGui.QTextCursor.End)
        self.out_widget.insertPlainText(m)


def runbetsi():
    QApplication.setAttribute(QtCore.Qt.AA_EnableHighDpiScaling, True)
    app = QApplication(sys.argv)
    ex = BETSI_gui()
    ex.show()
    sys.exit(app.exec_())

runbetsi()<|MERGE_RESOLUTION|>--- conflicted
+++ resolved
@@ -604,13 +604,6 @@
         
         
         ##csv_paths = Path(dir_path).glob('*.csv')
-<<<<<<< HEAD
-        csv_paths = Path(dir_path).glob('*.csv')
-        aif_paths = Path(dir_path).glob('*.aif')
-        txt_paths = Path(dir_path).glob('*.txt')
-        XLS_paths = Path(dir_path).glob('*.XLS')
-        input_file_paths = (*csv_paths, *aif_paths, *txt_paths, *XLS_paths)
-=======
         #csv_paths = Path(dir_path).glob('*.csv')
         #aif_paths = Path(dir_path).glob('*.aif')
         #txt_paths = Path(dir_path).glob('*.txt')
@@ -618,7 +611,6 @@
         input_file_paths = (*Path(dir_path).glob('*.csv'),
                             *Path(dir_path).glob('*.aif'),
                             *Path(dir_path).glob('*.txt'))
->>>>>>> 313410c0
 
         ##for file_path in csv_paths:
         for file_path in input_file_paths:
